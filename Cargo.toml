[workspace]
resolver = "2"

<<<<<<< HEAD
members = [
    "elevenlabs_rs",
    "elevenlabs-convai",
    "examples/*"
]
# Only check / build main crates by default (check all with `--workspace`)
default-members = ["elevenlabs_rs", "elevenlabs-convai"]
=======
exclude = [
  ".idea",
  "/src/endpoints/conversational_ai.rs",
  "/src/utils/audio_helpers.rs",
  "/src/convai_client.rs",
]


[dependencies]
async-stream = "0.3.5"
base64 = "0.22.1"
bytes = "1.4.0"
futures-channel = "0.3.30"
futures-util = "0.3.28"
reqwest = { version = "0.12.5", features = [
  "stream",
  "json",
  "multipart",
], default-features = false }
rodio = { version = "0.17.1", optional = true }
serde = { version = "1.0.173", features = ["derive"] }
serde_json = "1.0.103"
thiserror = "1.0.43"
tokio = { version = "1.29.1", features = ["full"] }
tokio-tungstenite = { version = "0.23.0" }

[features]
default = ["playback", "reqwest/default-tls", "tokio-tungstenite/native-tls"]
playback = ["dep:rodio"]
# Enable rustls for TLS support
rustls = ["reqwest/rustls-tls-native-roots", "tokio-tungstenite/rustls"]
# Enable rustls and webpki-roots
rustls-webpki-roots = [
  "reqwest/rustls-tls-webpki-roots",
  "tokio-tungstenite/rustls",
]
# Enable native-tls for TLS support
native-tls = ["reqwest/native-tls", "tokio-tungstenite/native-tls"]
# Remove dependency on OpenSSL
native-tls-vendored = [
  "reqwest/native-tls-vendored",
  "tokio-tungstenite/native-tls",
]

[dev-dependencies]
twilio = "1.1.0"
axum = { version = "0.7.5", features = ["ws"] }
async-openai = "0.23.3"
dasp = { version = "0.11.0", features = [
  "signal",
  "interpolate-linear",
  "interpolate",
  "slice",
] }
cpal = "0.15.3"
tokio-stream = "0.1.16"
bytemuck = "1.16.0"
>>>>>>> 88f0a487

[profile.release]
lto = true
codegen-units = 1
<<<<<<< HEAD
opt-level = 'z'
=======
opt-level = 'z'

[[example]]
name = "basic_twilio"
path = "examples/basic_twilio.rs"

[[example]]
name = "websocket_openai"
path = "examples/websocket_openai.rs"

[[example]]
name = "pronunciation_dictionaries"
path = "examples/pronunciation_dictionaries.rs"

[[example]]
name = "twilio_openai"
path = "examples/twilio_openai.rs"
>>>>>>> 88f0a487
<|MERGE_RESOLUTION|>--- conflicted
+++ resolved
@@ -1,7 +1,6 @@
 [workspace]
 resolver = "2"
 
-<<<<<<< HEAD
 members = [
     "elevenlabs_rs",
     "elevenlabs-convai",
@@ -9,7 +8,6 @@
 ]
 # Only check / build main crates by default (check all with `--workspace`)
 default-members = ["elevenlabs_rs", "elevenlabs-convai"]
-=======
 exclude = [
   ".idea",
   "/src/endpoints/conversational_ai.rs",
@@ -67,29 +65,8 @@
 cpal = "0.15.3"
 tokio-stream = "0.1.16"
 bytemuck = "1.16.0"
->>>>>>> 88f0a487
 
 [profile.release]
 lto = true
 codegen-units = 1
-<<<<<<< HEAD
-opt-level = 'z'
-=======
-opt-level = 'z'
-
-[[example]]
-name = "basic_twilio"
-path = "examples/basic_twilio.rs"
-
-[[example]]
-name = "websocket_openai"
-path = "examples/websocket_openai.rs"
-
-[[example]]
-name = "pronunciation_dictionaries"
-path = "examples/pronunciation_dictionaries.rs"
-
-[[example]]
-name = "twilio_openai"
-path = "examples/twilio_openai.rs"
->>>>>>> 88f0a487
+opt-level = 'z'